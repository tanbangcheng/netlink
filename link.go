--- conflicted
+++ resolved
@@ -242,22 +242,6 @@
 	return "ipvlan"
 }
 
-<<<<<<< HEAD
-// GreTap devices must specify LocalIP and RemoteIP on create
-type Gretap struct {
-	LinkAttrs
-	Key      uint32
-	LocalIP  net.IP
-	RemoteIP net.IP
-}
-
-func (gretap *Gretap) Attrs() *LinkAttrs {
-	return &gretap.LinkAttrs
-}
-
-func (gretap *Gretap) Type() string {
-	return "gretap"
-=======
 // BondMode type
 type BondMode int
 
@@ -539,7 +523,22 @@
 // Type implementation fro Vxlan.
 func (bond *Bond) Type() string {
 	return "bond"
->>>>>>> 8c46a900
+}
+
+// GreTap devices must specify LocalIP and RemoteIP on create
+type Gretap struct {
+	LinkAttrs
+	Key      uint32
+	LocalIP  net.IP
+	RemoteIP net.IP
+}
+
+func (gretap *Gretap) Attrs() *LinkAttrs {
+	return &gretap.LinkAttrs
+}
+
+func (gretap *Gretap) Type() string {
+	return "gretap"
 }
 
 // iproute2 supported devices;
